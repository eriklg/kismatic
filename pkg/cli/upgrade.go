package cli

import (
	"errors"
	"fmt"
	"io"
	"os"

	"github.com/apprenda/kismatic/pkg/data"
	"github.com/apprenda/kismatic/pkg/install"
	"github.com/apprenda/kismatic/pkg/util"
	"github.com/spf13/cobra"
)

type upgradeOpts struct {
	generatedAssetsDir string
	verbose            bool
	outputFormat       string
	skipPreflight      bool
	online             bool
	planFile           string
	restartServices    bool
	partialAllowed     bool
<<<<<<< HEAD
	maxParallelWorkers int
=======
	dryRun             bool
>>>>>>> d97f84ff
}

// NewCmdUpgrade returns the upgrade command
func NewCmdUpgrade(out io.Writer) *cobra.Command {
	var opts upgradeOpts
	cmd := &cobra.Command{
		Use:   "upgrade",
		Short: "Upgrade your Kubernetes cluster",
		Long: `Upgrade your Kubernetes cluster.

The upgrade process is applied to each node, one node at a time. If a private docker registry
is being used, the new container images will be pushed by Kismatic before starting to upgrade
nodes.

Nodes in the cluster are upgraded in the following order:

1. Etcd nodes
2. Master nodes
3. Worker nodes (regardless of specialization)
`,
		RunE: func(cmd *cobra.Command, args []string) error {
			return cmd.Help()
		},
	}

	cmd.PersistentFlags().StringVar(&opts.generatedAssetsDir, "generated-assets-dir", "generated", "path to the directory where assets generated during the installation process will be stored")
	cmd.PersistentFlags().BoolVar(&opts.verbose, "verbose", false, "enable verbose logging from the installation")
	cmd.PersistentFlags().StringVarP(&opts.outputFormat, "output", "o", "simple", "installation output format (options \"simple\"|\"raw\")")
	cmd.PersistentFlags().BoolVar(&opts.skipPreflight, "skip-preflight", false, "skip upgrade pre-flight checks")
	cmd.PersistentFlags().BoolVar(&opts.restartServices, "restart-services", false, "force restart cluster services (Use with care)")
	cmd.PersistentFlags().BoolVar(&opts.partialAllowed, "partial-ok", false, "allow the upgrade of ready nodes, and skip nodes that have been deemed unready for upgrade")
<<<<<<< HEAD
	cmd.PersistentFlags().IntVar(&opts.maxParallelWorkers, "max-parallel-workers", 1, "the maximum number of worker nodes to be upgraded in parallel")
=======
	cmd.PersistentFlags().BoolVar(&opts.dryRun, "dry-run", false, "simulate the upgrade, but don't actually upgrade the cluster")
>>>>>>> d97f84ff
	addPlanFileFlag(cmd.PersistentFlags(), &opts.planFile)

	// Subcommands
	cmd.AddCommand(NewCmdUpgradeOffline(out, &opts))
	cmd.AddCommand(NewCmdUpgradeOnline(out, &opts))
	return cmd
}

// NewCmdUpgradeOffline returns the command for running offline upgrades
func NewCmdUpgradeOffline(out io.Writer, opts *upgradeOpts) *cobra.Command {
	cmd := cobra.Command{
		Use:   "offline",
		Short: "Perform an offline upgrade of your Kubernetes cluster",
		Long: `Perform an offline upgrade of your Kubernetes cluster.

The offline upgrade is available for those clusters in which safety and availabilty are not a concern.
In this mode, the safety and availability checks will not be performed, nor will the nodes in the cluster
be drained of workloads.

Performing an offline upgrade could result in loss of critical data and reduced service
availability. For this reason, this method should not be used for clusters that are housing
production workloads.
`,
		RunE: func(cmd *cobra.Command, args []string) error {
			return doUpgrade(out, opts)
		},
	}
	return &cmd
}

// NewCmdUpgradeOnline returns the command for running online upgrades
func NewCmdUpgradeOnline(out io.Writer, opts *upgradeOpts) *cobra.Command {
	cmd := cobra.Command{
		Use:   "online",
		Short: "Perform an online upgrade of your Kubernetes cluster",
		Long: `Perform an online upgrade of your Kubernetes cluster.

During an online upgrade, Kismatic will run safety and availability checks (see table below) against the
existing cluster before performing the upgrade. If any unsafe condition is detected, a report will
be printed, and the upgrade will not proceed.

If the node under upgrade is a Kubernetes node, it is cordoned and drained of workloads
before any changes are applied.
`,
		RunE: func(cmd *cobra.Command, args []string) error {
			opts.online = true
			return doUpgrade(out, opts)
		},
	}
	return &cmd
}

func doUpgrade(out io.Writer, opts *upgradeOpts) error {
	if opts.maxParallelWorkers < 1 {
		return fmt.Errorf("maxParallelWorkers-workers must be greater or equal to 1, got: %d", opts.maxParallelWorkers)
	}

	planFile := opts.planFile
	planner := install.FilePlanner{File: planFile}
	executorOpts := install.ExecutorOptions{
		GeneratedAssetsDirectory: opts.generatedAssetsDir,
		RestartServices:          opts.restartServices,
		OutputFormat:             opts.outputFormat,
		Verbose:                  opts.verbose,
		DryRun:                   opts.dryRun,
	}
	executor, err := install.NewExecutor(out, os.Stderr, executorOpts)
	if err != nil {
		return err
	}
	preflightExecOpts := executorOpts
	preflightExecOpts.DryRun = false // We always want to run preflight, even if doing a dry-run
	preflightExec, err := install.NewPreFlightExecutor(out, os.Stderr, preflightExecOpts)
	if err != nil {
		return err
	}
	util.PrintHeader(out, "Computing upgrade plan", '=')

	// Read plan file
	if !planner.PlanExists() {
		util.PrettyPrintErr(out, "Reading plan file")
		return fmt.Errorf("plan file %q does not exist", planFile)
	}
	util.PrettyPrintOk(out, "Reading plan file")
	plan, err := planner.Read()
	if err != nil {
		util.PrettyPrintErr(out, "Reading plan file")
		return fmt.Errorf("error reading plan file %q: %v", planFile, err)
	}

	// Validate SSH connectivity to nodes
	if ok, errs := install.ValidatePlanSSHConnections(plan); !ok {
		util.PrettyPrintErr(out, "Validate SSH connectivity to nodes")
		util.PrintValidationErrors(out, errs)
		return fmt.Errorf("SSH connectivity validation errors found")
	}
	util.PrettyPrintOk(out, "Validate SSH connectivity to nodes")

	// Figure out which nodes to upgrade
	cv, err := install.ListVersions(plan)
	if err != nil {
		return fmt.Errorf("error listing cluster versions: %v", err)
	}
	var toUpgrade []install.ListableNode
	var toSkip []install.ListableNode
	for _, n := range cv.Nodes {
		if install.IsOlderVersion(n.Version) {
			toUpgrade = append(toUpgrade, n)
		} else {
			toSkip = append(toSkip, n)
		}
	}

	// Print the nodes that will be skipped
	if len(toSkip) > 0 {
		util.PrintHeader(out, "Skipping nodes", '=')
		for _, n := range toSkip {
			util.PrettyPrintOk(out, "- %q is at the target version %q", n.Node.Host, n.Version)
		}
		fmt.Fprintln(out)
	}

	if plan.ConfigureDockerRegistry() && plan.Cluster.DisconnectedInstallation {
		util.PrintHeader(out, "Upgrade: Docker Registry", '=')
		if err = executor.UpgradeDockerRegistry(*plan); err != nil {
			return fmt.Errorf("Failed to upgrade docker registry: %v", err)
		}
	}

	// Print message if there's no work to do
	if len(toUpgrade) == 0 {
		fmt.Fprintln(out, "All nodes are at the target version. Skipping node upgrades.")
	} else {
		if err = upgradeNodes(out, *plan, *opts, toUpgrade, executor, preflightExec); err != nil {
			return err
		}
	}

	if opts.partialAllowed {
		util.PrintColor(out, util.Green, `

Partial upgrade complete.

Cluster level services are still left to upgrade. These can only be upgraded
when performing a full upgrade. When you are ready, you may use "kismatic upgrade"
without the "--partial-ok" flag to perform a full upgrade.

`)
		return nil
	}

	// Upgrade the cluster services
	util.PrintHeader(out, "Upgrade: Cluster Services", '=')
	if err := executor.UpgradeClusterServices(*plan); err != nil {
		return fmt.Errorf("Failed to upgrade cluster services: %v", err)
	}

	if err := executor.RunSmokeTest(plan); err != nil {
		return fmt.Errorf("Smoke test failed: %v", err)
	}

	if !opts.dryRun {
		fmt.Fprintln(out)
		util.PrintColor(out, util.Green, "Upgrade complete\n")
		fmt.Fprintln(out)
	}
	return nil
}

func upgradeNodes(out io.Writer, plan install.Plan, opts upgradeOpts, nodesNeedUpgrade []install.ListableNode, executor install.Executor, preflightExec install.PreFlightExecutor) error {
	// Run safety checks if doing an online upgrade
	unsafeNodes := []install.ListableNode{}
	if opts.online {
		util.PrintHeader(out, "Validate Online Upgrade", '=')
		// Use the first master node for running kubectl
		client, err := plan.GetSSHClient(plan.Master.Nodes[0].Host)
		if err != nil {
			return fmt.Errorf("error getting SSH client: %v", err)
		}
		kubeClient := data.RemoteKubectl{SSHClient: client}
		for _, node := range nodesNeedUpgrade {
			util.PrettyPrint(out, "%s %v", node.Node.Host, node.Roles)
			errs := install.DetectNodeUpgradeSafety(plan, node.Node, kubeClient)
			if len(errs) != 0 {
				util.PrintError(out)
				fmt.Fprintln(out)
				for _, err := range errs {
					fmt.Println("-", err.Error())
				}
				unsafeNodes = append(unsafeNodes, node)
			} else {
				util.PrintOkln(out)
			}
		}
		// If we found any unsafe nodes, and we are not doing a partial upgrade, exit.
		if len(unsafeNodes) > 0 && !opts.partialAllowed {
			return errors.New("Unable to perform an online upgrade due to the unsafe conditions detected.")
		}
		// Block the upgrade if partial is allowed but there is an etcd or master node
		// that cannot be upgraded
		if opts.partialAllowed {
			for _, n := range unsafeNodes {
				for _, r := range n.Roles {
					if r == "master" || r == "etcd" {
						return errors.New("Unable to perform an online upgrade due to the unsafe conditions detected.")
					}
				}
			}
		}
	}

	// Run upgrade preflight on the nodes that are to be upgraded
	unreadyNodes := []install.ListableNode{}
	if !opts.skipPreflight {
		for _, node := range nodesNeedUpgrade {
			util.PrintHeader(out, fmt.Sprintf("Preflight Checks: %s %s", node.Node.Host, node.Roles), '=')
			if err := preflightExec.RunUpgradePreFlightCheck(&plan, node); err != nil {
				// return fmt.Errorf("Upgrade preflight check failed: %v", err)
				unreadyNodes = append(unreadyNodes, node)
			}
		}
	}

	// Block upgrade if we found unready nodes, and we are not doing a partial upgrade
	if len(unreadyNodes) > 0 && !opts.partialAllowed {
		return errors.New("Errors found during preflight checks")
	}

	// Block the upgrade if partial is allowed but there is an etcd or master node
	// that cannot be upgraded
	if opts.partialAllowed {
		for _, n := range unreadyNodes {
			for _, r := range n.Roles {
				if r == "master" || r == "etcd" {
					return errors.New("Errors found during preflight checks")
				}
			}
		}
	}

	// Filter out the nodes that are unsafe/unready
	toUpgrade := []install.ListableNode{}
	for _, n := range nodesNeedUpgrade {
		upgrade := true
		for _, unsafe := range unsafeNodes {
			if unsafe.Node == n.Node {
				upgrade = false
			}
		}
		for _, unready := range unreadyNodes {
			if unready.Node == n.Node {
				upgrade = false
			}
		}
		if upgrade {
			toUpgrade = append(toUpgrade, n)
		}
	}

	// get all etcd nodes
	etcdToUpgrade := install.NodesWithRoles(toUpgrade, "etcd")
	// it's safe to upgrade one node etcd cluster from 2.3 to 3.1
	// it will always be required for this version because all prior ket versions had a etcd2
	if len(etcdToUpgrade) > 1 {
		// Run the upgrade on the nodes to Etcd v3.0.x
		if err := executor.UpgradeEtcd2Nodes(plan, etcdToUpgrade); err != nil {
			return fmt.Errorf("Failed to upgrade etcd2 nodes: %v", err)
		}
	}

	// Run the upgrade on the nodes that need it
	if err := executor.UpgradeNodes(plan, toUpgrade, opts.online, opts.maxParallelWorkers); err != nil {
		return fmt.Errorf("Failed to upgrade nodes: %v", err)
	}
	return nil
}<|MERGE_RESOLUTION|>--- conflicted
+++ resolved
@@ -21,11 +21,8 @@
 	planFile           string
 	restartServices    bool
 	partialAllowed     bool
-<<<<<<< HEAD
 	maxParallelWorkers int
-=======
 	dryRun             bool
->>>>>>> d97f84ff
 }
 
 // NewCmdUpgrade returns the upgrade command
@@ -57,11 +54,8 @@
 	cmd.PersistentFlags().BoolVar(&opts.skipPreflight, "skip-preflight", false, "skip upgrade pre-flight checks")
 	cmd.PersistentFlags().BoolVar(&opts.restartServices, "restart-services", false, "force restart cluster services (Use with care)")
 	cmd.PersistentFlags().BoolVar(&opts.partialAllowed, "partial-ok", false, "allow the upgrade of ready nodes, and skip nodes that have been deemed unready for upgrade")
-<<<<<<< HEAD
 	cmd.PersistentFlags().IntVar(&opts.maxParallelWorkers, "max-parallel-workers", 1, "the maximum number of worker nodes to be upgraded in parallel")
-=======
 	cmd.PersistentFlags().BoolVar(&opts.dryRun, "dry-run", false, "simulate the upgrade, but don't actually upgrade the cluster")
->>>>>>> d97f84ff
 	addPlanFileFlag(cmd.PersistentFlags(), &opts.planFile)
 
 	// Subcommands
